--- conflicted
+++ resolved
@@ -22,11 +22,7 @@
 
 setup(
     name="auto_diffusers",
-<<<<<<< HEAD
-    version="2.0.11.dev0",
-=======
     version="2.0.20",
->>>>>>> faf2f84b
     description="Customized diffusers with model search and other functions.",
     long_description=open("README.md", "r", encoding="utf-8").read(),
     long_description_content_type="text/markdown",
