import os
import re
from numpy import full
import requests
from requests import HTTPError

from diffusers import DiffusionPipeline #type: ignore
from huggingface_hub import (
    hf_hub_download, 
    HfApi
    )
from dataclasses import asdict
    

from ..setup.base_config import Basic_config


class Huggingface(Basic_config):
    def __init__(self):
        super().__init__()
        self.num_prints=20
        self.model_id=""
        self.model_name=""
        self.vae_name=""
        self.model_file=""
        self.diffuser_model=False
        self.check_choice_key = ""
        self.choice_number = -1
        self.special_file=""
        self.hf_repo_id = ""
        self.force_download = False
        self.hf_token = None
        self.hf_api = HfApi()


    def repo_name_or_path(self,model_name_or_path):
        pattern = r"([^/]+)/([^/]+)/(?:blob/main/)?(.+)"
        weights_name = None
        repo_id = None
        for prefix in self.VALID_URL_PREFIXES:
            model_name_or_path = model_name_or_path.replace(prefix, "")
        match = re.match(pattern, model_name_or_path)
        if not match:
            return repo_id, weights_name
        repo_id = f"{match.group(1)}/{match.group(2)}"
        weights_name = match.group(3)
        return repo_id, weights_name
    

    def _hf_repo_download(self,path,branch="main"):
        return DiffusionPipeline.download(
            pretrained_model_name = path,
            revision=branch,
            force_download=self.force_download,
            token=self.hf_token
            )


    def run_hf_download(
            self,
            url_or_path,
            branch="main",
            ) -> str:
        """
        retrun:
        os.path(str)
        """     
        model_file_path = ""
        if any(url_or_path.startswith(checked) for checked in self.VALID_URL_PREFIXES):
            if not self.is_url_valid(url_or_path):
                raise HTTPError(f"Invalid URL: {url_or_path}")
            hf_path, file_name = self.repo_name_or_path(url_or_path)
            self.logger.debug(f"url_or_path:{url_or_path}")
            self.logger.debug(f"hf_path: {hf_path} \nfile_name: {file_name}")
            if hf_path and file_name:
                #single_file = True
                model_file_path = hf_hub_download(
                    repo_id = hf_path,
                    filename=file_name,
                    force_download=self.force_download,
                    token=self.hf_token
                    )
            elif hf_path and (not file_name):
                if self.diffusers_model_check(hf_path):
                    #single_file = False
                    model_file_path = self._hf_repo_download(
                        url_or_path,
                        branch=branch
                        )
                else:
                    raise HTTPError("Invalid hf_path")
            else:
                raise TypeError("Invalid path_or_url")
        #from hf_repo
        elif self.diffusers_model_check(url_or_path):
            self.logger.debug(f"url_or_path: {url_or_path}")
            #single_file = False
            model_file_path = self._hf_repo_download(url_or_path,branch=branch)
        else:
            raise TypeError(f"Invalid path_or_url: {url_or_path}")
        return model_file_path # type: ignore


    def model_safe_check(self,model_list) ->str:
        if len(model_list)>1:
           for check_model in model_list:
                if bool(re.search(r"(?i)[-ー_＿](sfw|safe)", check_model)):
                    return check_model
        return model_list[0]


    def list_safe_sort(self,model_list) -> list:
        for check_model in model_list:
            if bool(re.search(r"(?i)[-ー_＿](sfw|safe)", check_model)):
                model_list.remove(check_model)
                model_list.insert(0, check_model)
                break
        return model_list


    def diffusers_model_check(
            self,
            checked_model: str,
            branch = "main"
            ) -> bool:
        index_url=f"https://huggingface.co/{checked_model}/blob/{branch}/model_index.json"
        return self.is_url_valid(index_url)


    def hf_model_check(self,path) -> bool:
        # Determine if a repository exists on the huggingface.
        return self.is_url_valid(f"https://huggingface.co/{path}")


    def model_data_get(
            self,
            path:str,
            model_info=None
            ) -> dict:
        
        data = model_info or self.hf_model_info(path)
        file_value_list = []
        df_model=False
        # fix error': 'Repo model <repo_id>/<model> is gated. You must be authenticated to access it.
        try:
            siblings=data["siblings"]
        except KeyError:
            return {}

        for item in siblings:
            file_path=item["rfilename"]
            # model_index.json outside the root directory is not recognized
            if "model_index.json"==file_path and (not self.single_file_only):
                df_model=True
            elif (
                any(file_path.endswith(ext) for ext in self.exts) and
                not any(file_path.endswith(ex) for ex in self.exclude)
                ):
                file_value_list.append(file_path)
        return {
            "model_info" : data,
            "file_list" : file_value_list,
            "diffusers_model_exists" : df_model,
            "security_risk" : self.hf_security_check(data),
            }


    def hf_model_search(
            self,
            model_path,
            limit_num
            ) -> list:
        params={
            "search" : model_path,
            "sort" : "likes",
            "direction" : -1,
            "limit" : limit_num,
            "fetch_config":True,
            "full":True
            }
        return [asdict(value) for value in list(self.hf_api.list_models(**params))]


    def old_hf_model_search(
            self,
            model_path,
            limit_num
            ):
        """
        NOTE:
        It is not already in use, but is kept as a spare.
        """
        url = f"https://huggingface.co/api/models"
        params = {
            "search" : model_path,
            "sort" : "likes",
            "direction" : -1,
            "limit" : limit_num
            }
        return requests.get(url,params=params).json()
    

    def hf_model_info(
            self,
            model_name
            ) -> dict:
        hf_info = self.hf_api.model_info(
            repo_id = model_name,
            token = self.hf_token,
            files_metadata=True,
            securityStatus = True
            )
        model_dict = asdict(hf_info)
        # When using asdict, securityStatus is not added to the dictionary and must be added separately.
        if "securityStatus" not in model_dict.keys():
            model_dict["securityStatus"] = hf_info.__dict__["securityStatus"]
        return model_dict
    

    def old_hf_model_info(self,model_select) -> dict:
        """
        NOTE:
        It is not already in use, but is kept as a spare.
        """
        url = f"https://huggingface.co/api/models/{model_select}"
        try:
            response = requests.get(url)
            response.raise_for_status()
        except requests.exceptions.HTTPError:
            raise HTTPError("A hugface login or token is required")
        data = response.json()
        return data
    

    def hf_security_check(self,check_dict) -> int:
        """
        Return:
            0 for models that passed the scan,
            1 for models not scanned or in error, and
            2 if there is a security risk.
        """
        try:
            status = check_dict["securityStatus"]
            if status["hasUnsafeFile"]:
                return 2
            elif not status["scansDone"]:
                return 1 
            else:
                return 0
        except KeyError:
            return 2
        

    def check_if_file_exists(self,hf_repo_info):
        try:
            return any(
                item['rfilename'].endswith(ext) for item in hf_repo_info['siblings'] for ext in self.exts
                )
        except KeyError:
            return False


    def hf_models(
            self,
            model_name,
            limit
            ) -> list:
        """
        return:
        repo_model_list,with_like : list
        """
        exclude_tag = ["audio-to-audio"]
        data = self.hf_model_search(
            model_name,
            limit
            )
        model_settings_list = []
        for item in data:
            model_id = item["id"]
            like = item["likes"]
            private_value = item["private"]
            tag_value = item["tags"]
            file_list = self.get_hf_files(item)
            diffusers_model_exists = "model_index.json" in file_list and (not self.single_file_only)
            if (all(tag not in tag_value for tag in exclude_tag) and
                (not private_value) and
                (file_list or diffusers_model_exists)
                ):
                model_dict = {
                    "model_id":model_id,
                    "like" : like,
                    "model_info" : item,
                    "file_list" : file_list,
                    "diffusers_model_exists": diffusers_model_exists,
                    "security_risk" : 1
                    }
                model_settings_list.append(model_dict)
        if not model_settings_list:
            print("No models matching your criteria were found on huggingface.")            
        return model_settings_list
    

    def find_max_like(self,model_dict_list:list):
        """
        Finds the dictionary with the highest "like" value in a list of dictionaries.
        Args:
            model_dict_list: A list of dictionaries.

        Returns:
            The dictionary with the highest "like" value, or the first dictionary if none have "like".
        """
        max_like = 0
        max_like_dict = {}
        for model_dict in model_dict_list:
            if model_dict["like"] > max_like:
                max_like = model_dict["like"]
                max_like_dict = model_dict
        return max_like_dict["model_id"] or model_dict_list[0]["model_id"]
        

    def sort_by_likes(self,model_dict_list: list):
        return sorted(model_dict_list, key=lambda x: x.get("like", 0), reverse=True)
    

    def get_hf_files(self,check_data) -> list:
        check_file_value = []
        if check_data:
            siblings = check_data["siblings"]
            for item in siblings:
                fi_path=item["rfilename"]
                if (any(fi_path.endswith(ext) for ext in self.exts) and
                    (not any(fi_path.endswith(ex) for ex in self.exclude)) and
                    (not any(fi_path.endswith(st) for st in self.config_file_list))):
                    check_file_value.append(fi_path)
        return check_file_value        
    
    
    def model_name_search(
            self,
            model_name:str,
            auto_set:bool,
            model_format:str = "single_file", # "all","diffusers"
            Recursive_execution:bool = False,
            extra_limit=None,
            include_civitai=False
            ):
        """
        auto_set: bool
        loads the model with the most likes in hugface

        About Parameters
            model_format(str): one of the following [“all”, “diffusers”, “single_file”].
        """
            
        if Recursive_execution:
            limit = 1000
        else:
            if extra_limit:
                limit = extra_limit
            else:
                limit = 15
        
<<<<<<< HEAD
        original_repo_model_list = self.hf_models(model_name,limit)
=======
        original_repo_model_list = self.hf_models(
            model_name=model_name,
            limit=limit
            )

>>>>>>> 8afda176
        previous_model_selection = self.check_func_hist(
            key="hf_model_name",
            return_value=True
            )
        models_to_exclude:list = self.check_func_hist(
            key="dangerous_model",
            return_value=True,
            missing_value=[]
            )
<<<<<<< HEAD
        repo_model_list = [model for model in original_repo_model_list if model["model_id"] not in models_to_exclude]

=======
        
        repo_model_list = [model for model in original_repo_model_list if model["model_id"] not in models_to_exclude]
  
>>>>>>> 8afda176
        if not auto_set:
            print("\033[34mThe following model paths were found\033[0m")
            if previous_model_selection is not None:
                print(f"\033[34mPrevious Choice: {previous_model_selection}\033[0m")
            if include_civitai:
                print("\033[34m0.Search civitai\033[0m")
            for (i,(model_dict)) in enumerate(repo_model_list,1):
                _hf_model_id = model_dict["model_id"]
                _hf_model_like = model_dict["like"]
                print(f"\033[34m{i}. model path: {_hf_model_id}, evaluation: {_hf_model_like}\033[0m")
                
            if Recursive_execution:
                print("\033[34m16.Other than above\033[0m")

            while True:
                try:
                    choice = int(input("Select the model path to use: "))
                except ValueError:
                    print("\033[33mOnly natural numbers are valid.\033[0m")
                    continue
                if choice == 0 and include_civitai:
                    return "_hf_no_model"
                elif (not Recursive_execution) and choice == len(repo_model_list)+1:
                    return self.model_name_search(
                        model_name = model_name,
                        auto_set = auto_set,
                        model_format=model_format,
                        Recursive_execution = True, 
                        extra_limit=extra_limit
                        )
                elif 1 <= choice <= len(repo_model_list):
                    choice_path_dict = repo_model_list[choice-1]
                    choice_path = choice_path_dict["model_id"]
                    
                    # The process here excludes models that may have security problems.
                    security_risk = self.model_data_get(path=choice_path)["security_risk"]
                    if security_risk == 2: # Dangerous Model
                        print("\033[31mThis model has a security problem.\033[0m")
                        if choice_path not in models_to_exclude:
                            models_to_exclude.append(choice_path)
                        self.update_json_dict(
                            key = "dangerous_model",
                            value = models_to_exclude
                            )
                        continue
                    else:
                        if security_risk == 1:
                            self.logger.warning("Warning: The specified model has not been security scanned")
                        break     
                else:
                    print(f"\033[34mPlease enter the numbers 1~{len(repo_model_list)}\033[0m")
        else:
            if repo_model_list:
                for check_dict in self.sort_by_likes(repo_model_list):
                    repo_info = check_dict["model_info"]
                    check_repo = check_dict["model_id"]

                    # The process here excludes models that may have security problems.
                    if not self.model_data_get(path=check_repo)["security_risk"] == 0:
                        continue

                    if ((model_format == "diffusers" and self.diffusers_model_check(check_repo)) or
                        (model_format == "single_file" and self.get_hf_files(repo_info)) or
                        (model_format == "all" and (self.diffusers_model_check(check_repo) or self.get_hf_files(repo_info)))
                        ):
                        choice_path = check_repo
                        break

                else:
                    if not Recursive_execution:
                        return self.model_name_search(
                                model_name = model_name,
                                auto_set = auto_set,
                                model_format = model_format,
                                Recursive_execution = True,
                                extra_limit=extra_limit
                                )
                    else:
                        self.logger.warning("No models in diffusers format were found.")
                        choice_path = "_hf_no_model"
            else:
                choice_path = "_hf_no_model"

        return choice_path
    

    def file_name_set_sub(
            self,
            model_select,
            file_value
            ):
        check_key = f"{model_select}_select"
        if not file_value:
            if not self.diffuser_model:
                print("\033[31mNo candidates found at huggingface\033[0m")
                res = input("Searching for civitai?: ")
                if res.lower() in ["y","yes"]:
                    return "_hf_no_model"
                else:
                    raise ValueError("No available files were found in the specified repository")
            else:
                print("\033[34mOnly models in Diffusers format found\033[0m")
                while True:
                    result=input("Do you want to use it?[y/n]: ")
                    if result.lower() in ["y","yes"]:
                        return "_DFmodel"
                    elif result.lower() in ["n","no"]:
                        sec_result=input("Searching for civitai?[y/n]: ")
                        if sec_result.lower() in ["y","yes"]:
                            return "_hf_no_model"
                        elif sec_result.lower() in ["n","no"]:
                            raise ValueError("Processing was stopped because no corresponding model was found.")
                    else:
                        print("\033[34mPlease enter only [y,n]\033[0m")

        file_value=self.list_safe_sort(file_value)
        if len(file_value)>=self.num_prints: #15
            start_number="1"
            choice_history = self.check_func_hist(key = check_key,return_value=True)
            if choice_history:
                if choice_history>self.num_prints+1:
                    choice_history = self.num_prints+1
                print(f"\033[33m＊Previous number: {choice_history}\033[0m")

            if self.diffuser_model:
                start_number="0"
                print("\033[34m0.Use Diffusers format model\033[0m")
            for i in range(self.num_prints):
                print(f"\033[34m{i+1}.File name: {file_value[i]}\033[0m")
            print(f"\033[34m{self.num_prints+1}.Other than the files listed above (all candidates will be displayed)\033[0m\n")
            while True:
                choice = input(f"select the file you want to use({start_number}~21): ")
                try:
                    choice=int(choice)
                except ValueError:
                    print("\033[33mOnly natural numbers are valid\033[0m")
                    continue
                if self.diffuser_model and choice==0:
                    self.choice_number = -1
                    self.update_json_dict(
                        key = check_key,
                        value = choice
                        )
                    return "_DFmodel"
                
                elif choice==(self.num_prints+1): #other_file
                    break
                elif 1<=choice<=self.num_prints:
                    choice_path=file_value[choice-1]
                    self.choice_number = choice
                    self.update_json_dict(
                        key = check_key,
                        value = choice
                        )
                    return choice_path
                else:
                    print(f"\033[33mPlease enter numbers from 1~{self.num_prints}\033[0m")
            print("\n\n")

        choice_history = self.check_func_hist(key = check_key,return_value=True)
        if choice_history:
            print(f"\033[33m＊Previous number: {choice_history}\033[0m")

        start_number="1"
        if self.diffuser_model:
            start_number="0"
            print("\033[34m0.Use Diffusers format model\033[0m")
        for i, file_name in enumerate(file_value, 1):
            print(f"\033[34m{i}.File name: {file_name}\033[0m")
        while True:
            choice = input(f"Select the file you want to use({start_number}~{len(file_value)}): ")
            try:
                choice=int(choice)
            except ValueError:
                print("\033[33mOnly natural numbers are valid\033[0m")
            else:
                if self.diffuser_model and choice==0:
                    self.choice_number = -1
                    self.update_json_dict(
                        key = check_key,
                        value = choice
                        )
                    return "_DFmodel"
                
                if 1<=choice<=len(file_value):
                    choice_path=file_value[choice-1]
                    self.choice_number = choice
                    self.update_json_dict(
                        key = check_key,
                        value = choice
                        )
                    return choice_path
                else:
                    print(f"\033[33mPlease enter numbers from 1~{len(file_value)}\033[0m")
                    

    def file_name_set(
            self,
            model_select,
            auto,
            model_format,
            model_type="Checkpoint",
            ):
        if self.diffusers_model_check(model_select) and model_type=="Checkpoint":
            self.diffuser_model=True
        
        if model_format == "single_file":
            skip_difusers = True
        else:
            skip_difusers = False

        data = self.hf_model_info(model_select)
        choice_path=""
        file_value = []
        if data:
            file_value = self.get_hf_files(check_data=data)
        else:
            raise ValueError("No available file was found.\nPlease check the name.")
        if file_value:
            file_value=self.sort_by_version(file_value)
            if not auto:
                print("\033[34mThe following model files were found\033[0m")
                choice_path=self.file_name_set_sub(model_select,file_value)
            else:
                if self.diffuser_model and (not skip_difusers):
                    choice_path = "_DFmodel"
                else:
                    choice_path=self.model_safe_check(file_value)

        elif self.diffuser_model:
            # When “auto” is selected, the presence or absence of “single_file” is determined when selecting a repo, so it is not necessary.
            choice_path = "_DFmodel"
        else:
            raise FileNotFoundError("No available files found in the specified repository")        
        return choice_path
<|MERGE_RESOLUTION|>--- conflicted
+++ resolved
@@ -360,15 +360,11 @@
             else:
                 limit = 15
         
-<<<<<<< HEAD
-        original_repo_model_list = self.hf_models(model_name,limit)
-=======
         original_repo_model_list = self.hf_models(
             model_name=model_name,
             limit=limit
             )
 
->>>>>>> 8afda176
         previous_model_selection = self.check_func_hist(
             key="hf_model_name",
             return_value=True
@@ -378,14 +374,9 @@
             return_value=True,
             missing_value=[]
             )
-<<<<<<< HEAD
-        repo_model_list = [model for model in original_repo_model_list if model["model_id"] not in models_to_exclude]
-
-=======
         
         repo_model_list = [model for model in original_repo_model_list if model["model_id"] not in models_to_exclude]
   
->>>>>>> 8afda176
         if not auto_set:
             print("\033[34mThe following model paths were found\033[0m")
             if previous_model_selection is not None:
