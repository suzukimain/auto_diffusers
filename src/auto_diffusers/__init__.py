--- conflicted
+++ resolved
@@ -1,8 +1,4 @@
-<<<<<<< HEAD
-__version__ = "2.0.11.dev0"
-=======
 __version__ = "2.0.20"
->>>>>>> faf2f84b
 
 from .pipeline_easy import (
     search_huggingface,
